import os
import tempfile

from streamlink_cli.compat import is_win32

DEFAULT_PLAYER_ARGUMENTS = "{filename}"
PLAYER_ARGS_INPUT_DEFAULT = "playerinput"
PLAYER_ARGS_INPUT_FALLBACK = "filename"

DEFAULT_STREAM_METADATA = {
    "title": u"Unknown Title",
    "author": u"Unknown Author",
    "category": u"No Category",
    "game": u"No Game/Category"
}
# these are the players that streamlink knows how to set the window title for with `--title`.
# key names are used in help text
SUPPORTED_PLAYERS = {
    # name: possible binary names (linux/mac and windows)
    "vlc": ["vlc", "vlc.exe"],
    "mpv": ["mpv", "mpv.exe"],
    "potplayer": ["potplayer", "potplayermini64.exe", "potplayermini.exe"]
}

if is_win32:
    APPDATA = os.environ["APPDATA"]
    CONFIG_FILES = [os.path.join(APPDATA, "streamlink", "streamlinkrc")]
    PLUGINS_DIR = os.path.join(APPDATA, "streamlink", "plugins")
    LOG_DIR = os.path.join(tempfile.gettempdir(), "streamlink", "logs")
else:
    XDG_CONFIG_HOME = os.environ.get("XDG_CONFIG_HOME", "~/.config")
    XDG_STATE_HOME = os.environ.get("XDG_STATE_HOME", "~/.local/state")
    CONFIG_FILES = [
        os.path.join(os.path.expanduser(XDG_CONFIG_HOME), "streamlink", "config"),
        os.path.expanduser("~/.streamlinkrc")
    ]
<<<<<<< HEAD
    PLUGINS_DIR = os.path.expanduser(XDG_CONFIG_HOME + "/streamlink/plugins")
    LOG_DIR = os.path.join(os.path.expanduser("XDG_STATE_HOME", "~/.local/state"), "streamlink", "logs")
=======
    PLUGINS_DIR = os.path.join(os.path.expanduser(XDG_CONFIG_HOME), "streamlink", "plugins")
    LOG_DIR = os.path.join(os.path.expanduser(XDG_STATE_HOME), "streamlink", "logs")
>>>>>>> acdc6135

STREAM_SYNONYMS = ["best", "worst", "best-unfiltered", "worst-unfiltered"]
STREAM_PASSTHROUGH = ["hls", "http", "rtmp"]

__all__ = [
    "PLAYER_ARGS_INPUT_DEFAULT", "PLAYER_ARGS_INPUT_FALLBACK",
    "DEFAULT_STREAM_METADATA", "SUPPORTED_PLAYERS",
    "CONFIG_FILES", "PLUGINS_DIR", "LOG_DIR", "STREAM_SYNONYMS", "STREAM_PASSTHROUGH"
]<|MERGE_RESOLUTION|>--- conflicted
+++ resolved
@@ -34,13 +34,8 @@
         os.path.join(os.path.expanduser(XDG_CONFIG_HOME), "streamlink", "config"),
         os.path.expanduser("~/.streamlinkrc")
     ]
-<<<<<<< HEAD
-    PLUGINS_DIR = os.path.expanduser(XDG_CONFIG_HOME + "/streamlink/plugins")
-    LOG_DIR = os.path.join(os.path.expanduser("XDG_STATE_HOME", "~/.local/state"), "streamlink", "logs")
-=======
     PLUGINS_DIR = os.path.join(os.path.expanduser(XDG_CONFIG_HOME), "streamlink", "plugins")
     LOG_DIR = os.path.join(os.path.expanduser(XDG_STATE_HOME), "streamlink", "logs")
->>>>>>> acdc6135
 
 STREAM_SYNONYMS = ["best", "worst", "best-unfiltered", "worst-unfiltered"]
 STREAM_PASSTHROUGH = ["hls", "http", "rtmp"]
