--- conflicted
+++ resolved
@@ -3,11 +3,7 @@
 try:
     from typing import Dict, Generic, Optional, TypeVar
     is_typing = True
-<<<<<<< HEAD
-except:
-=======
 except ImportError:
->>>>>>> e5cc54c7
     is_typing = False
 
 from streamlink.compat import is_py3, urljoin, urlparse
@@ -143,11 +139,8 @@
     _baseClass = Generic[TCacheKey, TCacheValue]
 else:
     _baseClass = object
-<<<<<<< HEAD
-=======
 
 
->>>>>>> e5cc54c7
 class LRUCache(_baseClass):
     def __init__(self, num):
         # type: (int)
