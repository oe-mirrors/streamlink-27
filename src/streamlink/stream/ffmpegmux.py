import logging
import subprocess
import sys
import threading

from streamlink import StreamError
from streamlink.compat import devnull, which
from streamlink.stream.stream import Stream, StreamIO
from streamlink.utils.named_pipe import NamedPipe, NamedPipeBase

log = logging.getLogger(__name__)


class MuxedStream(Stream):
    __shortname__ = "muxed-stream"

    def __init__(self, session, *substreams, **options):
        super(MuxedStream, self).__init__(session)
        self.substreams = substreams
        self.subtitles = options.pop("subtitles", {})
        self.options = options

    def open(self):
        fds = []
        metadata = self.options.get("metadata", {})
        maps = self.options.get("maps", [])
        # only update the maps values if they haven't been set
        update_maps = not maps
        for i, substream in enumerate(self.substreams):
            log.debug("Opening {0} substream".format(substream.shortname()))
            if update_maps:
                maps.append(len(fds))
            fds.append(substream and substream.open())

        for i, subtitle in enumerate(self.subtitles.items()):
            language, substream = subtitle
            log.debug("Opening {0} subtitle stream".format(substream.shortname()))
            if update_maps:
                maps.append(len(fds))
            fds.append(substream and substream.open())
            metadata["s:s:{0}".format(i)] = ["language={0}".format(language)]

        self.options["metadata"] = metadata
        self.options["maps"] = maps

        return FFMPEGMuxer(self.session, *fds, **self.options).open()

    @classmethod
    def is_usable(cls, session):
        return FFMPEGMuxer.is_usable(session)


class FFMPEGMuxer(StreamIO):
    __commands__ = ['ffmpeg', 'ffmpeg.exe', 'avconv', 'avconv.exe']
    DEFAULT_OUTPUT_FORMAT = "matroska"
    DEFAULT_VIDEO_CODEC = "copy"
    DEFAULT_AUDIO_CODEC = "copy"

    @staticmethod
<<<<<<< HEAD
    def copy_to_pipe(self, stream, pipe):
=======
    def copy_to_pipe(stream, pipe):
>>>>>>> 5071453e
        # type: (StreamIO, NamedPipeBase)
        log.debug("Starting copy to pipe: {0}".format(pipe.path))
        pipe.open()
        while not stream.closed:
            try:
                data = stream.read(8192)
                if len(data):
                    pipe.write(data)
                else:
                    break
            except (IOError, OSError):
                log.error("Pipe copy aborted: {0}".format(pipe.path))
                break
        try:
            pipe.close()
        except (IOError, OSError):  # might fail closing, but that should be ok for the pipe
            pass
        log.debug("Pipe copy complete: {0}".format(pipe.path))

    def __init__(self, session, *streams, **options):
        if not self.is_usable(session):
            raise StreamError("cannot use FFMPEG")

        self.session = session
        self.process = None
        self.streams = streams

        self.pipes = [NamedPipe() for _ in self.streams]
        self.pipe_threads = [threading.Thread(target=self.copy_to_pipe, args=(stream, np))
                             for stream, np in
                             zip(self.streams, self.pipes)]

        ofmt = session.options.get("ffmpeg-fout") or options.pop("format", self.DEFAULT_OUTPUT_FORMAT)
        outpath = options.pop("outpath", "pipe:1")
        videocodec = session.options.get("ffmpeg-video-transcode") or options.pop("vcodec", self.DEFAULT_VIDEO_CODEC)
        audiocodec = session.options.get("ffmpeg-audio-transcode") or options.pop("acodec", self.DEFAULT_AUDIO_CODEC)
        metadata = options.pop("metadata", {})
        maps = options.pop("maps", [])
        copyts = session.options.get("ffmpeg-copyts") or options.pop("copyts", False)
        start_at_zero = session.options.get("ffmpeg-start-at-zero") or options.pop("start_at_zero", False)

        self._cmd = [self.command(session), '-nostats', '-y']
        for np in self.pipes:
            self._cmd.extend(["-i", np.path])

        self._cmd.extend(['-c:v', videocodec])
        self._cmd.extend(['-c:a', audiocodec])

        for m in maps:
            self._cmd.extend(["-map", str(m)])

        if copyts:
            self._cmd.extend(["-copyts"])
            if start_at_zero:
                self._cmd.extend(["-start_at_zero"])

        for stream, data in metadata.items():
            for datum in data:
                stream_id = ":{0}".format(stream) if stream else ""
                self._cmd.extend(["-metadata{0}".format(stream_id), datum])

        self._cmd.extend(['-f', ofmt, outpath])
        log.debug("ffmpeg command: {0}".format(' '.join(self._cmd)))
        self.close_errorlog = False

        if session.options.get("ffmpeg-verbose"):
            self.errorlog = sys.stderr
        elif session.options.get("ffmpeg-verbose-path"):
            self.errorlog = open(session.options.get("ffmpeg-verbose-path"), "w")
            self.close_errorlog = True
        else:
            self.errorlog = devnull()

    def open(self):
        for t in self.pipe_threads:
            t.daemon = True
            t.start()
        self.process = subprocess.Popen(self._cmd, stdout=subprocess.PIPE, stdin=subprocess.PIPE, stderr=self.errorlog)

        return self

    @classmethod
    def is_usable(cls, session):
        return cls.command(session) is not None

    @classmethod
    def command(cls, session):
        command = []
        if session.options.get("ffmpeg-ffmpeg"):
            command.append(session.options.get("ffmpeg-ffmpeg"))
        for cmd in command or cls.__commands__:
            if which(cmd):
                return cmd

    def read(self, size=-1):
        data = self.process.stdout.read(size)
        return data

    def close(self):
        if self.closed:
            return

        log.debug("Closing ffmpeg thread")
        if self.process:
            # kill ffmpeg
            self.process.kill()
            self.process.stdout.close()

            # close the streams
            for stream in self.streams:
                if hasattr(stream, "close") and callable(stream.close):
                    stream.close()

            log.debug("Closed all the substreams")

        if self.close_errorlog:
            self.errorlog.close()
            self.errorlog = None

        super(FFMPEGMuxer, self).close()<|MERGE_RESOLUTION|>--- conflicted
+++ resolved
@@ -57,11 +57,7 @@
     DEFAULT_AUDIO_CODEC = "copy"
 
     @staticmethod
-<<<<<<< HEAD
-    def copy_to_pipe(self, stream, pipe):
-=======
     def copy_to_pipe(stream, pipe):
->>>>>>> 5071453e
         # type: (StreamIO, NamedPipeBase)
         log.debug("Starting copy to pipe: {0}".format(pipe.path))
         pipe.open()
