import re
from base64 import b64decode

from streamlink.compat import unquote
from streamlink.plugin import Plugin, pluginmatcher
from streamlink.plugin.api import useragents, validate
from streamlink.stream.hls import HLSStream
<<<<<<< HEAD
=======

>>>>>>> 9afbcedd

@pluginmatcher(re.compile(
    r"https?://www\.rtp\.pt/play/"
))
class RTPPlay(Plugin):
    _m3u8_re = re.compile(r"""
        hls:\s*(?:(["'])(?P<string>[^"']+)\1
        |
        decodeURIComponent\((?P<obfuscated>\[.*?])\.join\()
    """, re.VERBOSE)

    _schema_hls = validate.Schema(
        validate.transform(_m3u8_re.search),
        validate.any(
            None,
            validate.all(
                validate.get("string"),
                validate.text,
                validate.any(
                    validate.length(0),
                    validate.url()
                )
            ),
            validate.all(
                validate.get("obfuscated"),
                validate.text,
                validate.parse_json(),
                validate.transform(lambda arr: unquote("".join(arr))),
                validate.url()
            ),
            validate.all(
                validate.get("obfuscated_b64"),
                validate.text,
                validate.parse_json(),
                validate.transform(lambda arr: unquote("".join(arr))),
                validate.transform(lambda b64: b64decode(b64).decode("utf-8")),
                validate.url()
            )
        )
    )

    def _get_streams(self):
        self.session.http.headers.update({"User-Agent": useragents.CHROME,
                                          "Referer": self.url})
        hls_url = self.session.http.get(self.url, schema=self._schema_hls)
        if not hls_url:
            return
        return HLSStream.parse_variant_playlist(self.session, hls_url)


__plugin__ = RTPPlay<|MERGE_RESOLUTION|>--- conflicted
+++ resolved
@@ -5,10 +5,7 @@
 from streamlink.plugin import Plugin, pluginmatcher
 from streamlink.plugin.api import useragents, validate
 from streamlink.stream.hls import HLSStream
-<<<<<<< HEAD
-=======
 
->>>>>>> 9afbcedd
 
 @pluginmatcher(re.compile(
     r"https?://www\.rtp\.pt/play/"
