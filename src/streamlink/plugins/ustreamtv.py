import copy
import logging
import re
<<<<<<< HEAD
from collections import Mapping, deque, namedtuple
=======
from collections import deque, namedtuple
>>>>>>> e09b1c48
from datetime import datetime, timedelta
from random import randint
from threading import Event, RLock
try:
    from typing import Any, Callable, Deque, Dict, List, Union
except ImportError:
    pass

from requests import Response

<<<<<<< HEAD
from streamlink.compat import range, urljoin, urlunparse
=======
from streamlink.compat import Mapping, range, urljoin, urlunparse
>>>>>>> e09b1c48
from streamlink.exceptions import PluginError, StreamError
from streamlink.plugin import Plugin, PluginArgument, PluginArguments, pluginmatcher
from streamlink.plugin.api import useragents, validate
from streamlink.plugin.api.websocket import WebsocketClient
from streamlink.stream.ffmpegmux import MuxedStream
from streamlink.stream.segmented import SegmentedStreamReader, SegmentedStreamWorker, SegmentedStreamWriter
from streamlink.stream.stream import Stream
from streamlink.utils.parse import parse_json


log = logging.getLogger(__name__)


def namedtuple_with_defaults(typename, fields, defaults=()):
    T = namedtuple(typename, fields)
    T.__new__.__defaults__ = (None,) * len(T._fields)
    if isinstance(defaults, Mapping):
        prototype = T(**defaults)
    else:
        prototype = T(*defaults)
    T.__new__.__defaults__ = tuple(prototype)
    return T


StreamFormatVideo = namedtuple(
    "StreamFormatVideo", "contentType sourceStreamVersion initUrl segmentUrl bitrate height"
)

StreamFormatAudio = namedtuple_with_defaults(
    "StreamFormatAudio", "contentType sourceStreamVersion initUrl segmentUrl bitrate language", defaults=("",)
)


class Segment(namedtuple("Segment", "num duration available_at hash path")):
    def url(self, base, template):
        return urljoin(
            base,
            "{0}/{1}".format(self.path, template.replace('%', str(self.num), 1).replace('%', self.hash, 1))
        )


class UStreamTVWsClient(WebsocketClient):
    API_URL = "wss://r{0}-1-{1}-{2}-ws-{3}.ums.ustream.tv:1935/1/ustream"
    APP_ID = 3
    APP_VERSION = 2

    STREAM_OPENED_TIMEOUT = 6

    _schema_cmd = validate.Schema({
        "cmd": validate.text,
        "args": [{validate.text: object}],
    })
    _schema_stream_formats = validate.Schema({
        "streams": [validate.any(
            validate.all(
                {
                    "contentType": "video/mp4",
                    "sourceStreamVersion": int,
                    "initUrl": validate.text,
                    "segmentUrl": validate.text,
                    "bitrate": int,
                    "height": int,
                },
                validate.transform(lambda obj: StreamFormatVideo(**obj))
            ),
            validate.all(
                {
                    "contentType": "audio/mp4",
                    "sourceStreamVersion": int,
                    "initUrl": validate.text,
                    "segmentUrl": validate.text,
                    "bitrate": int,
                    validate.optional("language"): validate.text,
                },
                validate.transform(lambda obj: StreamFormatAudio(**obj))
            ),
            object
        )]
    })
    _schema_stream_segments = validate.Schema({
        "chunkId": int,
        "chunkTime": int,
        "contentAccess": validate.all(
            {
                "accessList": [{
                    "data": {
                        "path": validate.text
                    }
                }]
            },
            validate.get(("accessList", 0, "data", "path"))
        ),
        "hashes": {validate.transform(int): validate.text}
    })

    stream_cdn = None
    # type: str
    stream_formats_video = None
    # type: List[StreamFormatVideo]
    stream_formats_audio = None
    # type: List[StreamFormatAudio]
    stream_initial_id = None
    # type: int

    def __init__(
        self,
        session,
        media_id,
        application,
        referrer=None,
        cluster="live",
        password=None,
        app_id=APP_ID,
        app_version=APP_VERSION
    ):
        self.opened = Event()
        self.ready = Event()
        self.stream_error = None
        # a list of deques subscribed by worker threads which independently need to read segments
        self.stream_segments_subscribers = []
        # type: List[Deque[Segment]]
        self.stream_segments_initial = deque()
        # type: Deque[Segment]
        self.stream_segments_lock = RLock()

        self.media_id = media_id
        self.application = application
        self.referrer = referrer
        self.cluster = cluster
        self.password = password
        self.app_id = app_id
        self.app_version = app_version

        super(UStreamTVWsClient, self).__init__(session, self._get_url(), origin="https://www.ustream.tv")

    def _get_url(self):
        return self.API_URL.format(randint(0, 0xffffff), self.media_id, self.application, self.cluster)

    def _set_error(self, error):
        # type: (Any)
        self.stream_error = error
        self.ready.set()

    def _set_ready(self):
        if not self.ready.is_set() and self.stream_cdn and self.stream_initial_id is not None:
            self.ready.set()

            if self.opened.wait(self.STREAM_OPENED_TIMEOUT):
                log.debug("Stream opened, keeping websocket connection alive")
            else:
                log.info("Closing websocket connection")
                self.ws.close()

    def segments_subscribe(self):
        # type: () -> Deque[Segment]
        with self.stream_segments_lock:
            # copy the initial segments deque (segments arrive early)
            new_deque = copy.copy(self.stream_segments_initial)
            self.stream_segments_subscribers.append(new_deque)

            return new_deque

    def _segments_append(self, segment):
        # type: (Segment)
        # if there are no subscribers yet, add segment(s) to the initial deque
        if not self.stream_segments_subscribers:
            self.stream_segments_initial.append(segment)
        else:
            for subscriber_deque in self.stream_segments_subscribers:
                subscriber_deque.append(segment)

    def on_open(self, wsapp):
        args = {
            "type": "viewer",
            "appId": self.app_id,
            "appVersion": self.app_version,
            "rsid": "{0:x}:{1:x}".format(randint(0, 10000000000), randint(0, 10000000000)),
            "rpin": "_rpin.{0}".format(randint(0, 1000000000000000)),
            "referrer": self.referrer,
            "clusterHost": "r%rnd%-1-%mediaId%-%mediaType%-%protocolPrefix%-%cluster%.ums.ustream.tv",
            "media": self.media_id,
            "application": self.application
        }
        if self.password:
            args["password"] = self.password

        self.send_json({
            "cmd": "connect",
            "args": [args]
        })

    def on_message(self, wsapp, data):
        # type: (object, str)
        try:
            parsed = parse_json(data, schema=self._schema_cmd)
        except PluginError:
            log.error("Could not parse message: {0}".format(data[:50]))
            return

        cmd = parsed["cmd"]
        # type: str
        args = parsed["args"]
        # type: List[Dict]
        log.trace("Received '{0}' command".format(cmd))
        log.trace("{0!r}".format(args))

        handlers = self._MESSAGE_HANDLERS.get(cmd)
        if handlers is not None:
            for arg in args:
                for name, handler in handlers.items():
                    argdata = arg.get(name)
                    if argdata is not None:
                        log.debug("Processing '{0}' - '{1}'".format(cmd, name))
                        handler(self, argdata)

    # noinspection PyMethodMayBeStatic
    def _handle_warning(self, data):
        # type: (Dict)
        log.warning("{0}: {1}".format(data['code'], str(data['message'])[:50]))

    # noinspection PyUnusedLocal
    def _handle_reject_nonexistent(self, *args):
        self._set_error("This channel does not exist")

    # noinspection PyUnusedLocal
    def _handle_reject_geo_lock(self, *args):
        self._set_error("This content is not available in your area")

    def _handle_reject_cluster(self, arg):
        # type: (Dict)
        self.cluster = arg["name"]
        log.info("Switching cluster to: {0}".format(self.cluster))
        self.reconnect(url=self._get_url())

    def _handle_reject_referrer_lock(self, arg):
        # type: (Dict)
        self.referrer = arg["redirectUrl"]
        log.info("Updating referrer to: {0}".format(self.referrer))
        self.reconnect(url=self._get_url())

    def _handle_module_info_cdn_config(self, data):
        # type: (Dict)
        self.stream_cdn = urlunparse((
            data["protocol"],
            data["data"][0]["data"][0]["sites"][0]["host"],
            data["data"][0]["data"][0]["sites"][0]["path"],
            "", "", ""
        ))
        self._set_ready()

    def _handle_module_info_stream(self, data):
        # type: (Dict)
        if data.get("contentAvailable") is False:
            return self._set_error("This stream is currently offline")

        mp4_segmented = data.get("streamFormats", {}).get("mp4/segmented")
        if not mp4_segmented:
            return

        # parse the stream formats once
        if self.stream_initial_id is None:
            try:
                formats = self._schema_stream_formats.validate(mp4_segmented)
                formats = formats["streams"]
            except PluginError as err:
                return self._set_error(err)
            self.stream_formats_video = list(filter(lambda f: type(f) is StreamFormatVideo, formats))
            self.stream_formats_audio = list(filter(lambda f: type(f) is StreamFormatAudio, formats))

        # parse segment duration and hashes, and queue new segments
        try:
            segmentdata = self._schema_stream_segments.validate(mp4_segmented)
            # type: Dict
        except PluginError:
            log.error("Failed parsing hashes")
            return

        current_id = segmentdata["chunkId"]
        # type: int
        duration = segmentdata["chunkTime"]
        # type: int
        path = segmentdata["contentAccess"]
        # type: str
        hashes = segmentdata["hashes"]
        # type: Dict[int, str]

        sorted_ids = sorted(hashes.keys())
        count = len(sorted_ids)
        if count == 0:
            return

        # initial segment ID (needed by the workers to filter queued segments)
        if self.stream_initial_id is None:
            self.stream_initial_id = current_id

        current_time = datetime.now()

        # lock the stream segments deques for the worker threads
        with self.stream_segments_lock:
            # interpolate and extrapolate segments from the provided id->hash data
            diff = 10 - sorted_ids[0] % 10  # if there's only one id->hash item, extrapolate until the next decimal
            for idx, segment_id in enumerate(sorted_ids):
                idx_next = idx + 1
                if idx_next < count:
                    # calculate the difference between IDs and use that to interpolate segment IDs
                    # the last id->hash item will use the previous diff to extrapolate segment IDs
                    diff = sorted_ids[idx_next] - segment_id
                for num in range(segment_id, segment_id + diff):
                    self._segments_append(Segment(
                        num=num,
                        duration=duration,
                        available_at=current_time + timedelta(seconds=(num - current_id - 1) * duration / 1000),
                        hash=hashes[segment_id],
                        path=path
                    ))

        self._set_ready()

    # ----

    _MESSAGE_HANDLERS = {
        "warning": {
            "code": _handle_warning,
        },
        "reject": {
            "cluster": _handle_reject_cluster,
            "referrerLock": _handle_reject_referrer_lock,
            "nonexistent": _handle_reject_nonexistent,
            "geoLock": _handle_reject_geo_lock,
        },
        "moduleInfo": {
            "cdnConfig": _handle_module_info_cdn_config,
            "stream": _handle_module_info_stream,
        }
    }
    # type: Dict[str, Dict[str, Callable[["UStreamTVWsClient", Any], None]]]


class UStreamTVStreamWriter(SegmentedStreamWriter):
    def __init__(self, *args, **kwargs):
        super(UStreamTVStreamWriter, self).__init__(*args, **kwargs)
        self._has_init = False

    def put(self, segment):
        if self.closed:  # pragma: no cover
            return

        if segment is None:
            self.queue(self.futures, (None, None))
        else:
            if not self._has_init:
                self._has_init = True
                self.queue(self.futures, (segment, self.executor.submit(self.fetch, segment, True)))
            self.queue(self.futures, (segment, self.executor.submit(self.fetch, segment, False)))

    # noinspection PyMethodOverriding
    # def fetch(self, segment, is_init):
    def fetch(self, segment, is_init=True):
        # type: (Segment, bool)
        if self.closed:  # pragma: no cover
            return

        now = datetime.now()
        if segment.available_at > now:
            time_to_wait = (segment.available_at - now).total_seconds()
            log.debug("Waiting for {0} segment: {1} ({2:.01f}s)".format(self.stream.kind, segment.num, time_to_wait))
            if not self.reader.worker.wait(time_to_wait):
                return

        try:
            return self.session.http.get(
                segment.url(
                    self.stream.wsclient.stream_cdn,
                    self.stream.stream_format.initUrl if is_init else self.stream.stream_format.segmentUrl
                ),
                timeout=self.timeout,
                retries=self.retries,
                exception=StreamError
            )
        except StreamError as err:
            log.error("Failed to fetch {0} segment {1}: {2}".format(self.stream.kind, segment.num, err))

    def write(self, segment, res, chunk_size=8192):
        # type: (Segment, Response)
        if self.closed:  # pragma: no cover
            return
        try:
            for chunk in res.iter_content(chunk_size):
                self.reader.buffer.write(chunk)
            log.debug("Download of {0} segment {1} complete".format(self.stream.kind, segment.num))
        except (IOError, OSError) as err:
            log.error("Failed to read {0} segment {1}: {2}".format(self.stream.kind, segment.num, err))


class UStreamTVStreamWorker(SegmentedStreamWorker):
    def __init__(self, *args, **kwargs):
        super(UStreamTVStreamWorker, self).__init__(*args, **kwargs)
        self.wsclient = self.stream.wsclient
        self.segment_id = self.wsclient.stream_initial_id
        self.queue = self.wsclient.segments_subscribe()

    def iter_segments(self):
        duration = 5000
        while not self.closed:
            try:
                with self.wsclient.stream_segments_lock:
                    segment = self.queue.popleft()
                    duration = segment.duration
            except IndexError:
                # wait for new segments to be queued (half the last segment's duration in seconds)
                if self.wait(duration / 1000 / 2):
                    continue

            if self.closed:
                return

            if segment.num < self.segment_id:
                continue

            log.debug("Adding {0} segment {1} to queue".format(self.stream.kind, segment.num))
            yield segment
            self.segment_id = segment.num + 1


class UStreamTVStreamReader(SegmentedStreamReader):
    __worker__ = UStreamTVStreamWorker
    __writer__ = UStreamTVStreamWriter

    def open(self):
        self.stream.wsclient.opened.set()
        super(UStreamTVStreamReader, self).open()

    def close(self):
        super(UStreamTVStreamReader, self).close()
        self.stream.wsclient.close()


class UStreamTVStream(Stream):
    __shortname__ = "ustreamtv"

    def __init__(
        self,
        session,
        kind,
        wsclient,
        stream_format
    ):
        # type: (object, str, UStreamTVWsClient, Union[StreamFormatVideo, StreamFormatAudio])

        super(UStreamTVStream, self).__init__(session)
        self.kind = kind
        self.wsclient = wsclient
        self.stream_format = stream_format

    def open(self):
        reader = UStreamTVStreamReader(self)
        reader.open()

        return reader


@pluginmatcher(re.compile(r"""
    https?://(?:(www\.)?ustream\.tv|video\.ibm\.com)
        (?:
            (/embed/|/channel/id/)(?P<channel_id>\d+)
        )?
        (?:
            (/embed)?/recorded/(?P<video_id>\d+)
        )?
""", re.VERBOSE))
class UStreamTV(Plugin):
    arguments = PluginArguments(
        PluginArgument(
            "password",
            argument_name="ustream-password",
            sensitive=True,
            metavar="PASSWORD",
            help="A password to access password protected UStream.tv channels."
        )
    )

    STREAM_READY_TIMEOUT = 15

    def _get_media_app(self):
        video_id = self.match.group("video_id")
        if video_id:
            return video_id, "recorded"

        channel_id = self.match.group("channel_id")
        if not channel_id:
            channel_id = self.session.http.get(
                self.url,
                headers={"User-Agent": useragents.CHROME},
                schema=validate.Schema(
                    validate.parse_html(),
                    validate.xml_xpath_string(".//meta[@name='ustream:channel_id'][@content][1]/@content")
                )
            )

        return channel_id, "channel"

    def _get_streams(self):
        if not MuxedStream.is_usable(self.session):
            return

        media_id, application = self._get_media_app()
        if not media_id:
            return

        wsclient = UStreamTVWsClient(
            self.session,
            media_id,
            application,
            referrer=self.url,
            cluster="live",
            password=self.get_option("password")
        )
        log.debug(
            "Connecting to UStream API:"
            " media_id={0},"
            " application={1},"
            " referrer={2},"
            " cluster=live".format(media_id, application, self.url)
        )
        wsclient.start()

        log.debug("Waiting for stream data (for at most {0} seconds)...".format(self.STREAM_READY_TIMEOUT))
        if (
            not wsclient.ready.wait(self.STREAM_READY_TIMEOUT)
            or not wsclient.is_alive()
            or wsclient.stream_error
        ):
            log.error(wsclient.stream_error or "Waiting for stream data timed out.")
            wsclient.close()
            return

        if not wsclient.stream_formats_audio:
            for video in wsclient.stream_formats_video:
                yield "{0}p".format(video.height), UStreamTVStream(self.session, "video", wsclient, video)
        else:
            for video in wsclient.stream_formats_video:
                for audio in wsclient.stream_formats_audio:
                    yield "{0}p+a{1}k".format(video.height, audio.bitrate), MuxedStream(
                        self.session,
                        UStreamTVStream(self.session, "video", wsclient, video),
                        UStreamTVStream(self.session, "audio", wsclient, audio)
                    )


__plugin__ = UStreamTV<|MERGE_RESOLUTION|>--- conflicted
+++ resolved
@@ -1,11 +1,7 @@
 import copy
 import logging
 import re
-<<<<<<< HEAD
-from collections import Mapping, deque, namedtuple
-=======
 from collections import deque, namedtuple
->>>>>>> e09b1c48
 from datetime import datetime, timedelta
 from random import randint
 from threading import Event, RLock
@@ -16,11 +12,7 @@
 
 from requests import Response
 
-<<<<<<< HEAD
-from streamlink.compat import range, urljoin, urlunparse
-=======
 from streamlink.compat import Mapping, range, urljoin, urlunparse
->>>>>>> e09b1c48
 from streamlink.exceptions import PluginError, StreamError
 from streamlink.plugin import Plugin, PluginArgument, PluginArguments, pluginmatcher
 from streamlink.plugin.api import useragents, validate
