# -*- coding: utf-8 -*-
"""Streamlink extracts streams from various services.

The main compontent of Streamlink is a command-line utility that
launches the streams in a video player.

An API is also provided that allows direct access to stream data.

Full documentation is available at https://Billy2011.github.io/streamlink-27.

"""
<<<<<<< HEAD
__version__ = "1.27.4.0"
=======
__version__ = "1.27.5.0-dev"
>>>>>>> 897e40d9
__version_date__ = "2021-06-19"
__title__ = "streamlink-27"
__license__ = "Simplified BSD"
__author__ = "Streamlink, Billy2011"
__copyright__ = "Copyright 2021 Streamlink, Billy2011"
__credits__ = ["https://github.com/streamlink/streamlink/blob/master/AUTHORS"]

from streamlink.api import streams
from streamlink.exceptions import (StreamlinkError, PluginError, NoStreamsError,
                                   NoPluginError, StreamError)
from streamlink.session import Streamlink<|MERGE_RESOLUTION|>--- conflicted
+++ resolved
@@ -9,11 +9,7 @@
 Full documentation is available at https://Billy2011.github.io/streamlink-27.
 
 """
-<<<<<<< HEAD
-__version__ = "1.27.4.0"
-=======
-__version__ = "1.27.5.0-dev"
->>>>>>> 897e40d9
+__version__ = "1.27.5.0"
 __version_date__ = "2021-06-19"
 __title__ = "streamlink-27"
 __license__ = "Simplified BSD"
