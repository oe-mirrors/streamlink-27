--- conflicted
+++ resolved
@@ -9,12 +9,8 @@
 Full documentation is available at https://Billy2011.github.io/streamlink-27.
 
 """
-<<<<<<< HEAD
-__version__ = "1.27.4.0"
-=======
 __version__ = "1.27.4.0-dev"
->>>>>>> fba605b9
-__version_date__ = "2021-05-21"
+__version_date__ = "2021-06-03"
 __title__ = "streamlink-27"
 __license__ = "Simplified BSD"
 __author__ = "Streamlink, Billy2011"
